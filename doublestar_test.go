--- conflicted
+++ resolved
@@ -140,12 +140,6 @@
 	{"working-symlink/c/*", "working-symlink/c/d", true, nil, true, !onWindows, 1, 1},
 	{"working-sym*/*", "working-symlink/c", true, nil, true, !onWindows, 1, 1},
 	{"b/**/f", "b/symlink-dir/f", true, nil, false, !onWindows, 2, 2},
-<<<<<<< HEAD
-	{".", ".", true, nil, true, !onWindows, 1, 1},
-	{"..", "..", true, nil, true, !onWindows, 1, 1},
-	{"../.", "../.", true, nil, true, !onWindows, 1, 1},
-	{"../..", "../..", true, nil, true, !onWindows, 1, 1},
-=======
 	{"e/**", "e/**", true, nil, false, !onWindows, 11, 6},
 	{"e/**", "e/*", true, nil, false, !onWindows, 11, 6},
 	{"e/**", "e/?", true, nil, false, !onWindows, 11, 6},
@@ -177,7 +171,10 @@
 	{"e/\\*", "e/*", true, nil, true, !onWindows, 1, 1},
 	{"e/\\?", "e/?", true, nil, true, !onWindows, 1, 1},
 	{"e/\\?", "e/**", false, nil, true, !onWindows, 1, 1},
->>>>>>> cfa46a9b
+	{".", ".", true, nil, true, !onWindows, 1, 1},
+	{"..", "..", true, nil, true, !onWindows, 1, 1},
+	{"../.", "../.", true, nil, true, !onWindows, 1, 1},
+	{"../..", "../..", true, nil, true, !onWindows, 1, 1},
 }
 
 func TestValidatePattern(t *testing.T) {
